--- conflicted
+++ resolved
@@ -16,13 +16,10 @@
   DATA_LINKER_QUEUE: z.string(),
   STIMULUS_ASSET_QUEUE: z.string(),
   AUTH_MANAGER_URL: z.string().url(),
-<<<<<<< HEAD
   // ### <<< 修正点 >>> ###
   // BIDS ExporterサービスのURLを追加
   BIDS_EXPORTER_URL: z.string().url(),
-=======
   LOG_LEVEL: z.enum(['debug', 'info', 'warn', 'error']).default('info'),
->>>>>>> a07e0b66
 });
 
 const parsedEnv = envSchema.safeParse({
